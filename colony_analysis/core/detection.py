--- conflicted
+++ resolved
@@ -22,22 +22,12 @@
 @dataclass
 class DetectionConfig:
     """检测配置数据类 - 完整版"""
-<<<<<<< HEAD
     mode: str = 'auto'
     min_colony_area: int = 400  # 更低阈值以允许较小/稀疏菌落合并为整体
     max_colony_area: int = 50000
     expand_pixels: int = 2
     adaptive_gradient_thresh: int = 15  # 允许在弱边缘区域扩展
     adaptive_expand_iters: int = 35     # 增强区域聚合能力，尤其适合零散孢子
-=======
-
-    mode: str = "auto"
-    min_colony_area: int = 500
-    max_colony_area: int = 50000
-    expand_pixels: int = 2
-    adaptive_gradient_thresh: int = 40  # 自适应梯度阈值
-    adaptive_expand_iters: int = 10  # 自适应膨胀迭代次数
->>>>>>> 42a8e3ef
     merge_overlapping: bool = True
     use_preprocessing: bool = True
     overlap_threshold: float = 0.4
@@ -51,30 +41,18 @@
     enable_multi_stage: bool = True
     high_quality_threshold: float = 0.85
     supplementary_threshold: float = 0.6
-<<<<<<< HEAD
     #max_background_ratio: float = 0.2
     #edge_contact_limit: float = 0.3
     shape_regularity_min: float = 0.1   # 放宽形状规整度，保留不规则菌落区域
-=======
-    # max_background_ratio: float = 0.2
-    # edge_contact_limit: float = 0.3
-    shape_regularity_min: float = 0.2
->>>>>>> 42a8e3ef
 
     # 去重相关参数
     duplicate_centroid_threshold: float = 30.0  # 中心点距离阈值
     duplicate_overlap_threshold: float = 0.5  # 边界框重叠阈值
     enable_duplicate_merging: bool = True  # 是否启用信息合并
     # 增强功能开关
-<<<<<<< HEAD
     enable_adaptive_grid: bool = True      # 启用自适应网格调整
     sort_by_quality: bool = True           # 按质量分数排序结果
     min_quality_score: float = 0.15        # 避免低分菌落被提前过滤
-=======
-    enable_adaptive_grid: bool = True  # 启用自适应网格调整
-    sort_by_quality: bool = True  # 按质量分数排序结果
-    min_quality_score: float = 0.3  # 最低质量分数阈值
->>>>>>> 42a8e3ef
 
     # Hybrid模式参数
     min_colonies_expected: int = 30  # 预期最少菌落数
@@ -90,13 +68,8 @@
     centroid_margin: int = 5
 
     # 新增：形状过滤参数
-<<<<<<< HEAD
     min_roundness: float = 0.2       # 放宽圆度限制以接受非典型边缘菌落
     max_aspect_ratio: float = 3.0    # 最大长宽比阈值
-=======
-    min_roundness: float = 0.5  # 最小圆度阈值
-    max_aspect_ratio: float = 3.0  # 最大长宽比阈值
->>>>>>> 42a8e3ef
     # 最大灰度标准差阈值，用于纹理噪声过滤（越大越宽松）
     max_gray_std: float = 100.0
     growth_inhibited_ratio: float = 0.30   # 面积比阈值，低于则标记为生长受阻
@@ -336,8 +309,7 @@
 
         # Step 3.5: 【新增】处理跨界菌落
         mapped_colonies = self._cross_boundary_colony_handling(
-            mapped_colonies, plate_grid
-        )
+            mapped_colonies, plate_grid)
 
         # ======== 标记生长受阻菌落 (growth_inhibited) ========
         img_area = img.shape[0] * img.shape[1]
@@ -896,21 +868,11 @@
             return False
 
     def _filter_by_shape(self, mask: np.ndarray) -> bool:
-<<<<<<< HEAD
         """形状过滤：只检查圆度和长宽比，屏蔽灰度标准差过滤"""
         # 1. 找到轮廓获取面积和周长
         contours, _ = cv2.findContours(mask.astype(np.uint8),
                                        cv2.RETR_EXTERNAL,
                                        cv2.CHAIN_APPROX_SIMPLE)
-=======
-        """形状过滤：同时结合圆度与灰度纹理过滤裂痕/伪影"""
-        # 使用之前在 detect() 中保存的原始 RGB 图来计算灰度纹理
-        img = self._last_img
-        # 计算轮廓以获取圆度和长宽比
-        contours, _ = cv2.findContours(
-            mask.astype(np.uint8), cv2.RETR_EXTERNAL, cv2.CHAIN_APPROX_SIMPLE
-        )
->>>>>>> 42a8e3ef
         if not contours:
             return False
         cnt = max(contours, key=cv2.contourArea)
@@ -1405,12 +1367,7 @@
         return overlap_area / min(area1, area2)
 
     def _remove_duplicates(self, colonies: List[Dict]) -> List[Dict]:
-<<<<<<< HEAD
         """移除重复的菌落 - 用于合并不同检测方法的结果
-=======
-        """
-        移除重复的菌落 - 用于合并不同检测方法的结果
->>>>>>> 42a8e3ef
 
         重复判定标准：
         1. 中心点距离小于阈值
@@ -1420,7 +1377,6 @@
         if not colonies or not self.config.enable_duplicate_merging:
             return colonies
 
-<<<<<<< HEAD
         clusters = []  # 每个簇是一个 list，存放可能重复的候选
         centroid_thresh = self.config.duplicate_centroid_threshold
         overlap_thresh = self.config.duplicate_overlap_threshold
@@ -1470,67 +1426,6 @@
                 deduped.append(best)
 
         return deduped
-=======
-        logging.info(f"去重前: {len(colonies)} 个菌落")
-
-        # 按质量分数排序，优先保留高质量的
-        def get_quality_score(colony):
-            # SAM分数
-            sam_score = colony.get("sam_score", 0.5)
-
-            # 检测方法优先级
-            method_priority = {
-                "sam_auto_refined": 1.0,
-                "sam_auto": 0.9,
-                "sam_grid": 0.8,
-                "hybrid_supplement": 0.7,
-            }
-            method = colony.get("detection_method", "unknown")
-            method_score = method_priority.get(method, 0.5)
-
-            # 面积合理性（假设理想面积在5000左右）
-            area = colony.get("area", 0)
-            area_score = 1.0 - abs(area - 5000) / 10000
-            area_score = max(0, min(1, area_score))
-
-            # 综合分数
-            return sam_score * 0.5 + method_score * 0.3 + area_score * 0.2
-
-        sorted_colonies = sorted(colonies, key=get_quality_score, reverse=True)
-
-        unique_colonies = []
-
-        for i, colony in enumerate(sorted_colonies):
-            is_duplicate = False
-
-            # 与已接受的菌落比较
-            for accepted in unique_colonies:
-                # 检查中心点距离
-                if self._check_centroid_distance(colony, accepted):
-                    is_duplicate = True
-                    logging.debug(
-                        f"菌落 {colony.get('id')} 与 {accepted.get('id')} 中心点过近"
-                    )
-                    break
-
-                # 检查边界框重叠
-                overlap = self._calculate_bbox_overlap(colony["bbox"], accepted["bbox"])
-                if overlap > 0.6:  # 60%重叠认为是重复
-                    is_duplicate = True
-                    logging.debug(
-                        f"菌落 {colony.get('id')} 与 {accepted.get('id')} 重叠 {overlap:.2f}"
-                    )
-                    break
-
-            if not is_duplicate:
-                unique_colonies.append(colony)
-
-        logging.info(
-            f"去重后: {len(unique_colonies)} 个菌落 (移除 {len(colonies) - len(unique_colonies)} 个)"
-        )
-
-        return unique_colonies
->>>>>>> 42a8e3ef
 
     def _check_centroid_distance(
         self, colony1: Dict, colony2: Dict, threshold: float = 50.0
